--- conflicted
+++ resolved
@@ -8,24 +8,9 @@
 from scipy.integrate import trapezoid
 
 from resurfemg.preprocessing import envelope as evl
-<<<<<<< HEAD
 import resurfemg.postprocessing.baseline as bl
 import resurfemg.postprocessing.event_detection as evt
 import resurfemg.postprocessing.features as feat
-=======
-from resurfemg.postprocessing.baseline import (
-    moving_baseline, slopesum_baseline)
-from resurfemg.postprocessing.event_detection import (
-    onoffpeak_baseline_crossing, onoffpeak_slope_extrapolation,
-    detect_ventilator_breath, find_occluded_breaths)
-from resurfemg.postprocessing.features import (
-    entropy_scipy, pseudo_slope, area_under_curve, simple_area_under_curve,
-    times_under_curve, find_peak_in_breath,variability_maker, time_product,
-    area_under_baseline)
-from resurfemg.postprocessing.quality_assessment import (
-    snr_pseudo, pocc_quality, interpeak_dist, percentage_under_baseline,
-    detect_non_consecutive_manoeuvres)
->>>>>>> 65856b5c
 import resurfemg.postprocessing.quality_assessment as qa
 
 sample_emg = os.path.join(
@@ -86,9 +71,9 @@
 y_emg_baseline = bl.moving_baseline(y_env_emg, 5*fs_emg, fs_emg//2)
 
 peaks_env, _ = scipy.signal.find_peaks(y_env_emg, prominence=0.1)
-_, emg_starts_s, emg_ends_s, *_ = onoffpeak_baseline_crossing(
+_, emg_starts_s, emg_ends_s, *_ = evt.onoffpeak_baseline_crossing(
              y_env_emg, y_emg_baseline, peaks_env)
-etps = time_product(
+etps = feat.time_product(
     signal=y_env_emg, fs=fs_emg, starts_s=emg_starts_s, ends_s=emg_ends_s)
 
 # Dummy Pocc signal
