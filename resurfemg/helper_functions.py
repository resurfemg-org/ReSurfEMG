"""
Copyright 2022 Netherlands eScience Center and UTwente
Licensed under the Apache License, version 2.0. See LICENSE for details.

This file contains functions to work with various EMG arrays
and other types of data arrays e.g. ventilator signals.

"""

import collections
from collections import namedtuple
import math
from math import log, e
import copy
import scipy
from scipy import signal
from scipy.fft import fft, fftfreq
from scipy.signal import find_peaks
from scipy.signal import savgol_filter
from scipy.signal import butter, lfilter
import matplotlib.pyplot as plt
import numpy as np
from sklearn.decomposition import FastICA
import textdistance
import pandas as pd
import logging


class Range(namedtuple('RangeBase', 'start,end')):
    """Utility class for working with ranges (intervals).

    :ivar start: Start of the range
    :type start: ~number.Number
    :ivar end: End of the range
    :type end: ~number.Number
    """

    def intersects(self, other):
        """Returns :code:`True` if this range intersects :code:`other` range.

        :param other: Another range to compare this one to
        :type other: ~resurfemg.helper_functions.Range

        :returns: :code:`True` if this range intersects another range
        :rtype: bool
        """
        return (
            (self.end >= other.end) and (self.start < other.end) or
            (self.end >= other.start) and (self.start < other.start) or
            (self.end < other.end) and (self.start >= other.start)
        )

    def precedes(self, other):
        """Returns :code:`True` if this range precedes :code:`other` range.

        :param other: Another range to compare this one to
        :type other: ~resurfemg.helper_functions.Range

        :returns: :code:`True` if this range strictly precedes another
            range
        :rtype: bool
        """
        return self.end < other.start

    def to_slice(self):
        """Converts this range to a :class:`slice`.

        :returns: A slice with its start set to this range's start and
            end set to this range's end
        :rtype: slice
        """
        return slice(*map(int, self))   # maps whole tuple set


def emg_bandpass_butter(data_emg, low_pass, high_pass):
    """The parameter taken in here is the Poly5 file. Output is
    the emg after a bandpass as made here.

    :param data_emg: Poly5 file with the samples to work over
    :type data_emg: ~TMSiSDK.file_readers.Poly5Reader
    :param low_pass: The number to cut off :code:`frequenciesabove`
    :type low_pass: int
    :param high_pass: The number to cut off :code:`frequenceisbelow`
    :type high_pass: int

    :returns: The bandpass filtered EMG sample data
    :rtype: ~numpy.ndarray
    """
    sos = signal.butter(
        3,
        [low_pass, high_pass],
        'bandpass',
        fs=data_emg.sample_rate,
        output='sos',
    )
    # sos (output parameter)is second order section  -> "stabilizes" ?
    emg_filtered = signal.sosfiltfilt(sos, data_emg.samples)
    return emg_filtered


def emg_bandpass_butter_sample(
    data_emg_samp,
    low_pass,
    high_pass,
    sample_rate,
    output='sos'
):
    """The paramemter taken in here is the Poly5 file.  Output is the
    EMG after a bandpass as made here.

    :param data_emg_samp: The array in the poly5 or other sample
    :type data_emg_samp: ~numpy.ndarray
    :param low_pass: The number to cut off :code:`frequenciesabove`
    :type low_pass: int
    :param high_pass: The number to cut off :code:`frequenceisbelow`
    :type high_pass: int
    :param sample_rate: The number of samples per second i.e. Hertz
    :type sample_rate: int
    :param output: The type of sampling stabilizor
    :type high_pass: str

    :returns: The bandpass filtered EMG sample data
    :rtype: ~numpy.ndarray
    """
    sos = signal.butter(
        3,
        [low_pass, high_pass],
        'bandpass',
        fs=sample_rate,
        output='sos',
    )
    # sos (output parameter)is second order section  -> "stabilizes" ?
    emg_filtered = signal.sosfiltfilt(sos, data_emg_samp)
    return emg_filtered


def bad_end_cutter(data_emg, percent_to_cut=7, tolerance_percent=10):
    """This algorithm takes the end off of EMGs where the end is
    radically altered, or if not radically altered cuts the last 10
    values but returns only the array, not an altered Poly5.

    :param data_emg: A poly5
    :type data_emg: ~TMSiSDK.file_readers.Poly5Reader
    :param percent_to_cut: Percentage to look at on the end
    :type percent_to_cut: int
    :param tolerance_percent: Percent variation tolerance to allow without
        cutting
    :type tolerance_percent: int

    :returns: The cut EMG sample data
    :rtype: ~numpy.ndarray
    """
    sample = data_emg.samples
    len_sample = len(data_emg.samples[0])

    last_half = data_emg.samples[:, int(len_sample/2):]
    percent = abs(int(percent_to_cut))
    cut_number_last = int(((100 - percent)/100) * len_sample)
    cut_number_last = int(((100 - percent)/100) * len_sample)
    last_part = data_emg.samples[:, cut_number_last:]
    leads = last_half.shape[0]
    percent_off_list = []
    for i in range(0, leads):
        last_half_means = last_half[i].mean()
        last_part_means = last_part[i].mean()
        difference = abs(last_half_means - last_part_means)/last_half_means
        percent_off_list.append(difference)
    tolerance_list = []
    for element in percent_off_list:
        tolerance = tolerance_percent/100

        if element >= tolerance:
            booly = True
            tolerance_list.append(booly)
        else:
            booly = False
            tolerance_list.append(booly)

    if True in tolerance_list:
        sample_cut = sample[:, :cut_number_last]
    else:
        sample_cut = sample[:, :-10]

    return sample_cut


def bad_end_cutter_for_samples(
    data_emg,
    percent_to_cut=7,
    tolerance_percent=10
):
    """This algorithm takes the end off of EMGs where the end is
    radically altered, or if not radically altered cuts the last 10
    values but returns only the array.

    :param data_emg: Array of samples
    :type data_emg: ~numpy.ndarray
    :param percent_to_cut: Percentage to look at on the end
    :type percent_to_cut: int
    :param tolerance_percent: Percent variation to allow without cutting
    :type tolerance_percent: int

    :returns: The cut EMG sample data
    :rtype: ~numpy.ndarray
    """
    sample = data_emg
    len_sample = len(data_emg[0])

    last_half = data_emg[:, int(len_sample/2):]
    percent = abs(int(percent_to_cut))
    cut_number_last = int(((100 - percent)/100) * len_sample)

    last_part = data_emg[:, cut_number_last:]
    leads = last_half.shape[0]
    percent_off_list = []
    # get rid of for loop, take advange of numpy array- next version
    for i in range(leads):
        last_half_means = last_half[i].mean()
        last_part_means = last_part[i].mean()
        difference = abs(last_half_means - last_part_means)/last_half_means
        percent_off_list.append(difference)
    tolerance = tolerance_percent / 100
    if any(elt >= tolerance for elt in percent_off_list):
        sample_cut = sample[:, :cut_number_last]
    else:
        sample_cut = sample[:, :-10]

    return sample_cut


def bad_end_cutter_better(data_emg, percent_to_cut=7, tolerance_percent=10):
    """This algorithm takes the end off of EMGs where the end is
    radically altered, or if not radically altered cuts the last 10
    values but returns only the array not an altered Poly5.

    :param data_emg: A poly5
    :type data_emg: ~TMSiSDK.file_readers.Poly5Reader
    :param percent_to_cut: Percentage to look at on the end
    :type percent_to_cut: int
    :param tolerance_percent: Percentage variation to allow without cut
    :type tolerance_percent: int

    :returns: The cut EMG sample data
    :rtype: ~numpy.ndarray
    """
    sample = data_emg.samples
    len_sample = len(data_emg.samples[0])

    last_half = data_emg.samples[:, int(len_sample/2):]
    percent = abs(int(percent_to_cut))
    cut_number_last = int(((100 - percent)/100) * len_sample)

    last_part = data_emg.samples[:, cut_number_last:]
    leads = last_half.shape[0]
    percent_off_list = []
    # get rid of for loop, take advange of numpy array- next version
    for i in range(leads):
        last_half_means = last_half[i].mean()
        last_part_means = last_part[i].mean()
        difference = abs(last_half_means - last_part_means)/last_half_means
        percent_off_list.append(difference)
    tolerance = tolerance_percent / 100
    if any(elt >= tolerance for elt in percent_off_list):
        sample_cut = sample[:, :cut_number_last]
    else:
        sample_cut = sample[:, :-10]

    return sample_cut


def notch_filter(sample, sample_frequ, freq_to_pull, quality_factor_q):
    """This is a filter designed to take out a specific frequency.  In
    the EU in some data electrical cords can interfere at around 50
    hertz.  In some other locations the interference is at 60 Hertz.
    The specificities of a local power grid may neccesitate notch
    filtering.

    :param sample: Percentage variation tolerance to allow without cutting
    :type sample: int
    :param sample_frequ: The frequency at which the sample was captured
    :type sample_frequ: int
    :param freq_to_pull: The frequency you desire to remove from teh signal
    :type freq_to_pull: int
    :param quality_factor_q: How high the quality of the removal is
    :type quality_factor_q: int

    :return: The filterered sample data
    :rtype: ~numpy.ndarray

    """
    # create notch filter
    # design a notch filter using signal.iirnotch
    b_notch, a_notch = signal.iirnotch(
        freq_to_pull,
        quality_factor_q,
        sample_frequ)

    # make the output signal
    output_signal = signal.filtfilt(b_notch, a_notch, sample)
    return output_signal


def show_my_power_spectrum(sample, sample_rate, upper_window):
    """This function plots a power spectrum of the frequencies
    comtained in an emg based on a fourier transform.  It does not
    return the graph, rather the values but plots the graph before it
    return.  Sample should be one single row (1-dimensional array.)

    :param sample: The sample array
    :type sample: ~numpy.ndarray
    :param sample_rate: Number of samples per second
    :type sample_rate: int
    :param upper_window: The end of window over which values will be plotted
    :type upper_window: int

    :return: :code:`yf, xf` tuple of fourier transformed array and
        frequencies (the values for plotting the power spectrum)
    :rtype: Tuple[float, float]
    """
    N = len(sample)
    # for our emgs sample rate is usually 2048
    yf = np.abs(fft(sample))**2
    xf = fftfreq(N, 1 / sample_rate)

    idx = [i for i, v in enumerate(xf) if (0 <= v <= upper_window)]

    plt.plot(xf[idx], yf[idx])
    plt.show()
    return yf, xf


def emg_highpass_butter(data_emg, cut_above, sample_rate):
    """The paramemter taken in here is the Poly5 file's samples or
    another array.  Output is the EMG after a bandpass as made here.

    :param data_emg: Samples from the EMG
    :type data_emg: ~numpy.ndarray
    :param cut_above: The number to cut off :code:`frequenceisbelow`
    :type cut_above: int
    :param sample_rate: The number of samples per second i.e. Hertz
    :type sample_rate: int

    :returns: The bandpass filtered EMG sample data
    :rtype: ~numpy.ndarray
    """
    sos = signal.butter(3, cut_above, 'highpass', fs=sample_rate, output='sos')
    # sos (output parameter)is second order section  -> "stabilizes" ?
    emg_filtered = signal.sosfiltfilt(sos, data_emg)
    return emg_filtered


def naive_rolling_rms(x, N):
    """This function computes a root mean squared envelope over an
    array :code:`x`.  To do this it uses number of sample values
    :code:`N`.

    :param x: Samples from the EMG
    :type x: ~numpy.ndarray
    :param N: Legnth of the sample use as window for function
    :type N: int

    :returns: The root-mean-squared EMG sample data
    :rtype: ~numpy.ndarray
    """
    xc = np.cumsum(abs(x)**2)
    emg_rms = np.sqrt((xc[N:] - xc[:-N])/N)
    return emg_rms


def vect_naive_rolling_rms(x, N):
    """This function computes a root mean squared envelope over an
    array :code:`x`.  To do this it uses number of sample values
    :code:`N`. It differs from :func:`naive_rolling_rms` by the way
    the signal is put in.

    :param xc: Samples from the EMG
    :type xc: ~numpy.ndarray

    :param N: Legnth of the sample use as window for function
    :type N: int

    :return: The root-mean-squared EMG sample data
    :rtype: ~numpy.ndarray
    """
    xc = np.cumsum(np.abs(x)**2)
    emg_rms = np.sqrt((xc[N:] - xc[:-N])/N)
    return emg_rms


def zero_one_for_jumps_base(array, cut_off):
    """This function takes an array and makes it binary (0, 1) based
    on a cut-off value.

    :param array: An array
    :type array: ~numpy.ndarray
    :param cut_off: The number defining a cut-off line for binarization
    :type cut_off: float

    :returns: Binarized list that can be turned into array
    :rtype: list
    """
    array_list = []
    for i in array:
        if i < cut_off:
            i = 0
        else:
            i = 1
        array_list.append(i)
    return array_list


def compute_ICA_two_comp(emg_samples):
    """A function that performs an independant component analysis
    (ICA) meant for EMG data that includes stacked three arrays.

    :param emg_samples: Original signal array with three layers
    :type emg_samples: ~numpy.ndarray

    :returns: Two arrays of independent components (ECG-like and EMG)
    :rtype: ~numpy.ndarray
    """
    X = np.c_[emg_samples[0], emg_samples[2]]
    ica = FastICA(n_components=2, random_state=1)
    S = ica.fit_transform(X)
    component_0 = S.T[0]
    component_1 = S.T[1]
    return component_0, component_1


def pick_more_peaks_array(components_tuple):
    """Here we have a function that takes a tuple with the two parts
    of ICA, and finds the one with more peaks and anti-peaks.  The EMG
    if without a final envelope will have more peaks

    .. note::
        Data should not have been finally filtered to envelope level

    :param components_tuple: tuple of two arrays representing different signals
    :type components_tuple: Tuple[~numpy.ndarray, ~numpy.ndarray]

    :return: Array with more peaks (should usually be the EMG as
        opposed to ECG)
    :rtype: ~numpy.ndarray
    """
    c0 = components_tuple[0]
    c1 = components_tuple[1]
    low_border_c0 = (c0.max() - c0.mean())/4
    peaks0, _0 = find_peaks(c0, height=low_border_c0, distance=10)
    antipeaks0, anti_0 = find_peaks(
        (c0*(-1)),
        height=-low_border_c0,
        distance=10)
    low_border_c1 = (c1.max() - c1.mean())/4
    peaks1, _1 = find_peaks(c1, height=low_border_c1, distance=10)
    antipeaks1, anti_1 = find_peaks(
        (c1*(-1)),
        height=-low_border_c1,
        distance=10,
    )

    sum_peaks_0 = len(peaks0) + len(antipeaks0)
    sum_peaks_1 = len(peaks1) + len(antipeaks1)

    if sum_peaks_0 > sum_peaks_1:
        emg_component = components_tuple[0]
    elif sum_peaks_1 > sum_peaks_0:
        emg_component = components_tuple[1]
    else:
        print("this is very strange data, please examine by hand")
    return emg_component


def pick_lowest_correlation_array(components_tuple, ecg_lead):
    """Here we have a function that takes a tuple with the two parts
    of ICA and the array containing the ECG recording, and finds the
    ICA component with the lowest similarity to the ECG.
    Data should not have been finally filtered to envelope level

    :param components_tuple: tuple of two arrays representing different signals
    :type components_tuple: Tuple[~numpy.ndarray, ~numpy.ndarray]

    :param ecg_lead: array containing the ECG recording
    :type ecg_lead: numpy.ndarray

    :returns: Array with the lowest correlation coefficient
     to the ECG lead (should usually be the EMG as opposed to ECG)
    :rtype: ~numpy.ndarray
    """
    c0 = components_tuple[0]
    c1 = components_tuple[1]

    # create a tuple containing the data, each row is a variable,
    # each column is an observation

    corr_tuple = np.row_stack((ecg_lead, c0, c1))

    # compute the correlation matrix
    # the absolute value is used, because the ICA decomposition might
    # produce a component with negative peaks. In this case
    # the signals will be maximally negatively correlated

    corr_matrix = abs(np.corrcoef(corr_tuple))

    # get the component with the lowest correlation to ECG
    # the matriz is symmetric, so we can check just the first row
    # the first coefficient is the autocorrelation of the ECG lead,
    # so we can check row 1 and 2

    lowest_index = np.argmin(corr_matrix[0][1:])
    emg_component = components_tuple[lowest_index]

    return emg_component


def pick_highest_correlation_array(components_tuple, ecg_lead):
    """Here we have a function that takes a tuple with the two parts
    of ICA and the array containing the ECG recording, and finds the
    ICA component with the highest similarity to the ECG.
    Data should not have been finally filtered to envelope level

    :param components_tuple: tuple of two arrays representing different signals
    :type components_tuple: Tuple[~numpy.ndarray, ~numpy.ndarray]

    :param ecg_lead: array containing the ECG recording
    :type ecg_lead: numpy.ndarray

    :returns: Array with the highest correlation coefficient
     to the ECG lead (should usually be the  ECG)
    :rtype: ~numpy.ndarray
    """
    c0 = components_tuple[0]
    c1 = components_tuple[1]
    corr_tuple = np.row_stack((ecg_lead, c0, c1))
    corr_matrix = abs(np.corrcoef(corr_tuple))

    # get the component with the highest correlation to ECG
    # the matriz is symmetric, so we can check just the first row
    # the first coefficient is the autocorrelation of the ECG lead,
    # so we can check row 1 and 2

    hi_index = np.argmax(corr_matrix[0][1:])
    ecg_component = components_tuple[hi_index]

    return ecg_component


def working_pipeline_exp(our_chosen_file):
    """This function is legacy.
    It produces a filtered respiratory EMG signal from a
    3 lead sEMG file. A better
    option is a corresponding function in multi_lead_type
    The inputs are :code:`our_chosen_file` which we
    give the function as a string of filename.  The output is the
    processed EMG signal filtered and seperated from ecg components.
    The algorithm to pick out the EMG here is by having
    more peaks.

    :param our_chosen_file: Poly5 file
    :type our_chosen_file: ~TMSiSDK.file_readers.Poly5Reader

    :returns: final_envelope_a
    :rtype: ~numpy.ndarray
    """
    cut_file_data = bad_end_cutter(
        our_chosen_file,
        percent_to_cut=3,
        tolerance_percent=5,
    )
    bd_filtered_file_data = emg_bandpass_butter_sample(
        cut_file_data,
        5,
        450,
        2048,
        output='sos',
    )
    # end-cutting again to get rid of filtering artifacts
    re_cut_file_data = bad_end_cutter_for_samples(
        bd_filtered_file_data,
        percent_to_cut=3,
        tolerance_percent=5,
    )
    # do ICA
    components = compute_ICA_two_comp(re_cut_file_data)
    #  pick components with more peaj
    emg = pick_more_peaks_array(components)
    # now process it in final steps
    abs_values = abs(emg)
    final_envelope_d = emg_highpass_butter(abs_values, 150, 2048)
    final_envelope_a = naive_rolling_rms(final_envelope_d, 300)

    return final_envelope_a


def working_pipeline_pre_ml(our_chosen_samples, picker='heart'):
    """
    This is a pipeline to pre-process
    an array of specific fixed dimenstions
    i.e. a three lead array into an EMG singal,
    the function is legacy code, and most
    processsing should be done with
    :code:`multi_lead_type.working_pipeline_pre_ml_multi`
    or :code:`multi_lead_type.working_pipeline_pre_ml_multi`

    :param our_chosen_samples: the read EMG file arrays
    :type our_chosen_samples: ~numpy.ndarray
    :param picker: the picking strategy for independant components
    :type picker: str

    :returns: final_envelope_a
    :rtype: ~numpy.ndarray
    """
    cut_file_data = bad_end_cutter_for_samples(
        our_chosen_samples,
        percent_to_cut=3,
        tolerance_percent=5
    )
    bd_filtered_file_data = emg_bandpass_butter_sample(
        cut_file_data,
        5,
        450,
        2048,
        output='sos'
    )
    # step for end-cutting again to get rid of filtering artifacts
    re_cut_file_data = bad_end_cutter_for_samples(
        bd_filtered_file_data,
        percent_to_cut=3,
        tolerance_percent=5
    )
    #  and do step for ICA
    components = compute_ICA_two_comp(re_cut_file_data)
    #     the picking step!
    if picker == 'peaks':
        emg = pick_more_peaks_array(components)
    elif picker == 'heart':
        emg = pick_lowest_correlation_array(components, re_cut_file_data[0])
    else:
        emg = pick_lowest_correlation_array(components, re_cut_file_data[0])
        print("Please choose an exising picker i.e. peaks or hearts ")
    # now process it in final steps
    abs_values = abs(emg)
    final_envelope_d = emg_highpass_butter(abs_values, 150, 2048)

    return final_envelope_d


def slices_slider(array_sample, slice_len):
    """This function produces continous sequential slices over an
    array of a certain legnth.  The inputs are the following -
    :code:`array_sample`, the signal and :code:`slice_len` - the
    window which you wish to slide with.  The function yields, does
    not return these slices.

    :param array_sample: array containing the signal
    :type array_sample: ~numpy.ndarray
    :param slice_len: the legnth of window on the array
    :type slice_len: int

    :returns: Actually yields, no return
    :rtype: ~numpy.ndarray
    """
    for i in range(len(array_sample) - slice_len + 1):
        yield array_sample[i:i + slice_len]


def slices_jump_slider(array_sample, slice_len, jump):
    """
    This function produces continous sequential slices over an
    array of a certain legnth spaced out by a 'jump'.
    The function yields, does
    not return these slices.

    :param array_sample: array containing the signal
    :type array_sample: ~numpy.ndarray
    :param slice_len: the legnth of window on the array
    :type slice_len: int
    :param jump: the amount by which the winow is moved at iteration
    :type jump: int

    :returns: Actually yields, no return
    :rtype: ~numpy.ndarray

    """
    for i in range(len(array_sample) - (slice_len)):
        yield array_sample[(jump*i):((jump*i) + slice_len)]


def entropical(sig):
    """This function computes a certain type of entropy of a series
    signal array.  Input is sig, the signal, and output is an array of
    entropy measurements. The function can be used inside a generator
    to read over slices.

    :param sig: array containin the signal
    :type sig: ~numpy.ndarray

    :returns: A number expressing the entropy using math.log w/base 2
    :rtype: float

    """
    probabilit = [n_x/len(sig) for x, n_x in collections.Counter(sig).items()]
    e_x = [-p_x*math.log(p_x, 2) for p_x in probabilit]
    return sum(e_x)


def compute_power_loss(
    original_signal,
    original_signal_sampling_frequency,
    processed_signal,
    processed_signal_sampling_frequency
):
    """This function computes the percentage of power loss after the
    processing of a signal. Inputs include the original_signal (signal
    before the processing), :code:`original_signal_sampling_frequency`
    (sampling frequency of the signal before processing),
    :code:`processed_signal` (signal after processing),
    :code:`processed_signal_sampling_frequency` (sampling frequency of
    the signal after processing).

    Output is the percentage of power loss.

    :param original_signal: Array.
    :type  original_signal: ~numpy.ndarray
    :param original_signal_sampling_frequency: Sampling freq. original signal
    :type original_signal_sampling_frequency: int
    :param processed_signal: Array.
    :type  processed_signal: ~numpy.ndarray
    :param processed_signal_sampling_frequency: Sampling frequency processed
        signal
    :type processed_signal_sampling_frequency: int

    :returns: Power loss
    :rtype: float
    """
    nperseg = 1024
    noverlap = 512

    # power spectrum density of the original and
    # processed signals using Welch method
    Pxx_den_orig = signal.welch(  # as per Lu et al. 2009
        original_signal,
        original_signal_sampling_frequency,
        nperseg=nperseg,
        noverlap=noverlap,
    )
    Pxx_den_processed = signal.welch(
        processed_signal,
        processed_signal_sampling_frequency,
        nperseg=nperseg,
        noverlap=noverlap,)
    # compute the percentage of power loss
    power_loss = 100*(1-(np.sum(Pxx_den_processed)/np.sum(Pxx_den_orig)))

    return power_loss


def count_decision_array(decision_array):
    """This is a function that, practically speaking, counts events
    on a time series array that has been reduced down to a binary
    (0, 1) output. It counts changes then divides by two.

    :param decision_array: Array.
    :type decisions_array: ~numpy.ndarray

    :returns: Number of events
    :rtype: float
    """
    ups_and_downs = np.logical_xor(decision_array[1:], decision_array[:-1])
    count = ups_and_downs.sum()/2
    return count


def smooth_for_baseline(
    single_filtered_array, start=None, end=None, smooth=100
):
    """
    This is an adaptive smoothing a series that overvalues closer numbers.

    :param single_filtered_array: Array.
    :type single_filtered_array: ~numpy.ndarray
    :param start: The number on samples to work from
    :type start: int
    :param end: The number on samples to work until
    :type end: int
    :param smooth: The number of samples to work over
    :type smooth: int

    :return: tuple of arrays
    :rtype: tuple
    """
    array = single_filtered_array[start:end]
    dists = np.zeros(len(array))
    wmax, wmin = 0, 0
    nwmax, nwmin = 0, 0
    tail = (smooth - 1) / smooth

    for i, elt in enumerate(array[1:]):
        if elt > 0:
            nwmax = wmax * tail + elt / smooth
        else:
            nwmin = wmin * tail + elt / smooth
        dist = nwmax - nwmin
        dists[i] = dist
        wmax, wmin = nwmax, nwmin
    return array, dists


def smooth_for_baseline_with_overlay(
    my_own_array, threshold=10, start=None, end=None, smooth=100
):
    """This is the same as smooth for baseline, but we also get an
    overlay 0 or 1 mask tagging the baseline.

    :param my_own_array: Array
    :type  my_own_array: ~numpy.ndarray
    :param threshold: Number where to cut the mask for overlay
    :type threshold: int
    :param start: The number on samples to work from
    :type start: int
    :param end: The number on samples to work until
    :type end: int
    :param smooth: The number of samples to work over
    :type smooth: int

    :return: tuple of arrays
    :rtype: tuple
    """
    array = my_own_array[start:end]
    overlay = np.zeros(len(array)).astype('int8')
    dists = np.zeros(len(array))
    wmax, wmin = 0, 0
    nwmax, nwmin = 0, 0
    count, filler = 0, False
    tail = (smooth - 1) / smooth
    switched = 0

    for i, elt in enumerate(array[1:]):
        if elt > 0:
            nwmax = wmax * tail + elt / smooth
        else:
            nwmin = wmin * tail + elt / smooth
        dist = nwmax - nwmin
        if (i > smooth) and (i - switched > smooth):
            vodist = dists[i - smooth]
            if (vodist / dist > threshold) or (dist / vodist > threshold):
                filler = not filler
                # Now we need to go back and repaing the values in the overlay
                # because the change was detected after `smooth' interval
                overlay[i - smooth:i] = filler
                count += 1
                switched = i
        overlay[i] = filler
        dists[i] = dist
        wmax, wmin = nwmax, nwmin
    return array, overlay, dists


def ranges_of(array):
    """This function is made to work with :class:`Range` class objects, such
    that is selects ranges and returns tuples of boundaries.

    :param my_own_array: array
    :type  my_own_array: ~numpy.ndarray

    :return: range_return
    :rtype: tuple
    """
    marks = np.logical_xor(array[1:], array[:-1])
    boundaries = np.hstack(
        (np.zeros(1), np.where(marks != 0)[0], np.zeros(1) + len(array) - 1)
    )
    if not array[0]:
        boundaries = boundaries[1:]
    if len(boundaries) % 2 != 0:
        boundaries = boundaries[:-1]
    range_return = tuple(
        Range(*boundaries[i:i+2]) for i in range(0, len(boundaries), 2)
    )
    return range_return


def intersections(left, right):
    """This function works over two arrays, :code:`left` and
    :code:`right`, and allows a picking based on intersections.  It
    only takes ranges on the left that intersect ranges on the right.

    :param left: List of ranges
    :type left: List[Range]
    :param right: List of ranges
    :type right: List[Range]

    :returns: Ranges from the :code:`left` that intersect ranges from
        the :code:`right`.
    :rtype: List[Range]
    """
    i, j = 0, 0
    result = []
    while i < len(left) and j < len(right):
        lelt, relt = left[i], right[j]
        if lelt.intersects(relt):
            result.append(lelt)
            i += 1
        elif relt.precedes(lelt):
            j += 1
        elif lelt.precedes(relt):
            i += 1
    return result


def raw_overlap_percent(signal1, signal2):
    """This function takes two binary 0 or 1 signal arrays and gives
    the percentage of overlap.

    :param signal1: Binary signal 1
    :type signal1: ~numpy.ndarray
    :param rsignal2: Binary signal 2
    :type rsignal2: ~numpy.ndarray

    :returns: Raw overlap percent
    :rtype: float
    """
    if len(signal1) != len(signal2):
        print('Warning: legnth of arrays is not matched')
        longer_signal_len = np.max([len(signal1), len(signal2)])
    else:
        longer_signal_len = len(signal1)

    raw_overlap_percent = sum(
        signal1.astype(int) & signal2.astype(int)
    ) / longer_signal_len
    return raw_overlap_percent


def relative_levenshtein(signal1, signal2):
    """
    Here we take two arrays, and create an edit distance based on Levelshtien
    edit distance The distance is then normalized between 0 and one regardless
    of signal legnth

    """
    signal1_list = []
    signal2_list = []
    for element in signal1:
        signal1_list.append(element)
    for element in signal2:
        signal2_list.append(element)
    distance = textdistance.levenshtein.similarity(signal1_list, signal2_list)
    if len(signal1) != len(signal2):
        print('Warning: legnth of arrays is not matched')
    longer_signal_len = np.max([len(signal1), len(signal2)])
    normalized_distance = distance / longer_signal_len
    return normalized_distance


def full_rolling_rms(x, N):
    """This function computes a root mean squared envelope over an
    array :code:`x`.  To do this it uses number of sample values
    :code:`N`. It differs from :func:`naive_rolling_rms` by that the
    output is the same length as the input vector.

    :param x: Samples from the EMG
    :type x: ~numpy.ndarray
    :param N: Length of the sample use as window for function
    :type N: int

    :returns: The root-mean-squared EMG sample data
    :rtype: ~numpy.ndarray
    """
    x_pad = np.pad(x, (0, N-1), 'constant', constant_values=(0, 0))
    x2 = np.power(x_pad, 2)
    window = np.ones(N)/float(N)
    emg_rms = np.sqrt(np.convolve(x2, window, 'valid'))
    return emg_rms


def gating(
    src_signal,
    gate_peaks,
    gate_width=205,
    method=1,
):
    """
    Eliminate peaks (e.g. QRS) from src_signal using gates
    of width gate_width. The gate either filled by zeros or interpolation.
    The filling method for the gate is encoded as follows:
    0: Filled with zeros
    1: Interpolation samples before and after
    2: Fill with average of prior segment if exists
        otherwise fill with post segment
    3: Fill with running average of RMS (default)

    :param src_signal: Signal to process
    :type src_signalsignal: ~numpy.ndarray
    :param gate_peaks: list of individual peak index places to be gated
    :type gate_peaks: ~list
    :param gate_width: width of the gate
    :type gate_width: int
    :param method: filling method of gate
    :type method: int

    :returns: src_signal_gated, the gated result
    :rtype: ~numpy.ndarray
    """
    src_signal_gated = copy.deepcopy(src_signal)
    max_sample = src_signal_gated.shape[0]
    half_gate_width = gate_width // 2
    if method == 0:
        # Method 0: Fill with zeros
        # TODO: can rewrite with slices from numpy irange to be more efficient
        gate_samples = []
        for i, peak in enumerate(gate_peaks):
            for k in range(
                max(0, peak - half_gate_width),
                min(max_sample, peak + half_gate_width),
            ):
                gate_samples.append(k)

        src_signal_gated[gate_samples] = 0
    elif method == 1:
        # Method 1: Fill with interpolation pre- and post gate sample
        # TODO: rewrite with numpy interpolation for efficiency
        for i, peak in enumerate(gate_peaks):
            pre_ave_emg = src_signal[peak-half_gate_width-1]

            if (peak + half_gate_width + 1) < src_signal_gated.shape[0]:
                post_ave_emg = src_signal[peak+half_gate_width+1]
            else:
                post_ave_emg = 0

            k_start = max(0, peak-half_gate_width)
            k_end = min(
                peak+half_gate_width, src_signal_gated.shape[0]
            )
            for k in range(k_start, k_end):
                frac = (k - peak + half_gate_width)/gate_width
                loup = (1 - frac) * pre_ave_emg + frac * post_ave_emg
                src_signal_gated[k] = loup

    elif method == 2:
        # Method 2: Fill with window length mean over prior section
        # ..._____|_______|_______|XXXXXXX|XXXXXXX|_____...
        #         ^               ^- gate start   ^- gate end
        #         - peak - half_gate_width * 3 (replacer)

        for i, peak in enumerate(gate_peaks):
            start = peak - half_gate_width * 3
            if start < 0:
                start = peak + half_gate_width
            end = start + gate_width
            pre_ave_emg = np.nanmean(src_signal[start:end])

            k_start = max(0, peak - half_gate_width)
            k_end = min(peak + half_gate_width, src_signal_gated.shape[0])
            for k in range(k_start, k_end):
                src_signal_gated[k] = pre_ave_emg

    elif method == 3:
        # Method 3: Fill with moving average over RMS
        gate_samples = []
        for i, peak in enumerate(gate_peaks):
            for k in range(
                max([0, int(peak-gate_width/2)]),
                min([max_sample, int(peak+gate_width/2)])
            ):
                gate_samples.append(k)

        src_signal_gated_base = copy.deepcopy(src_signal_gated)
        src_signal_gated_base[gate_samples] = np.NaN
        src_signal_gated_rms = full_rolling_rms(
            src_signal_gated_base,
            gate_width,)

        for i, peak in enumerate(gate_peaks):
            k_start = max([0, int(peak-gate_width/2)])
            k_end = min([int(peak+gate_width/2), max_sample])

            for k in range(k_start, k_end):
                leftf = max([0, int(k-1.5*gate_width)])
                rightf = min([int(k+1.5*gate_width), max_sample])
                src_signal_gated[k] = np.nanmean(
                    src_signal_gated_rms[leftf:rightf]
                )

    return src_signal_gated


def merge(left, right):
    """
    Mergey function
    """
    # Initialize an empty list output that will be populated
    # with sorted elements.
    # Initialize two variables i and j which are used pointers when
    # iterating through the lists.
    output = []
    i = j = 0

    # Executes the while loop if both pointers i and j are less than
    # the length of the left and right lists
    while i < len(left) and j < len(right):
        # Compare the elements at every position of both
        # lists during each iteration
        if left[i] < right[j]:
            # output is populated with the lesser value
            output.append(left[i])
            # 10. Move pointer to the right
            i += 1
        else:
            output.append(right[j])
            j += 1
    # The remnant elements are picked from the current
    # pointer value to the end of the respective list
    output.extend(left[i:])
    output.extend(right[j:])

    return output


def hi_envelope(our_signal, dmax=24):
    """
    Takes a 1d signal array, and extracts 'high'envelope,
    then makes high envelope, based on connecting peaks
    dmax: int, size of chunks,

    :param our_signal: 1d signal array usually of emg
    :type our_signal: ~numpy.ndarray
    :param dmax: legnth of chunk to look for local max in
    :type dmax: int

    :returns: src_signal_gated, the gated result
    :rtype: ~numpy.ndarray
    """
    # locals max is lmax
    lmax = (np.diff(np.sign(np.diff(our_signal))) < 0).nonzero()[0] + 1
    lmax = lmax[
        [i+np.argmax(
            our_signal[lmax[i:i+dmax]]
        ) for i in range(0, len(lmax), dmax)]
    ]
    smoothed = savgol_filter(our_signal[lmax], int(0.8 * (len(lmax))), 3)
    smoothed_interped = signal.resample(smoothed, len(our_signal))

    return smoothed_interped


def compute_ICA_two_comp_multi(emg_samples):
    """A function that performs an independant component analysis
    (ICA) meant for EMG data that includes stacked arrays,
    there should be at least two arrays but there can be more.

    :param emg_samples: Original signal array with three or more layers
    :type emg_samples: ~numpy.ndarray

    :returns: Two arrays of independent components (ECG-like and EMG)
    :rtype: ~numpy.ndarray
    """
    all_component_numbers = list(range(emg_samples.shape[0]))
    list_to_c = []
    for i in all_component_numbers:
        list_to_c.append(emg_samples[i])
    X = np.column_stack(list_to_c)
    ica = FastICA(n_components=2, random_state=1)
    S = ica.fit_transform(X)
    component_0 = S.T[0]
    component_1 = S.T[1]
    return component_0, component_1


def scale_arrays(array, maximumn, minimumn):
    """
    This function will scale all arrays along
    the vertical axis to have an absolute maximum
    value of the maximum parameter

    :param array: Original signal array with any number iflayers
    :type array: ~numpy.ndarray
    :param maximumn: the absolute maximum below which the new array exists
    :type maximumn: float
    :param minimumn: the absolute maximum below which the new array exists
    :type minimumn: float

    :returns: reformed, a new array with absolute max of maximum
    :rtype: ~numpy.ndarray
    """
    reformed = np.interp(
        array,
        (array.min(), array.max()),
        (maximumn, minimumn)
    )
    return reformed


def simple_area_under_curve(
    array,
    start_index,
    end_index,
):
    """
    This function is just a wrapper over np.sum written because it isn't
    apparent to some clinically oriented people that an area under the curve
    will be a sum of all the numbers

    :param array: an array e.g. single lead EMG recording
    :type array: np.array
    :param start_index: which index number the breath starts on
    :type start_index: int
    :param end_index: which index number the breath ends on
    :type end_index: int

    :returns: area; area under the curve
    :rtype: float
    """
    breath = array[start_index:end_index]
    area = np.sum(abs(breath))
    return area


def simple_area_under_curve(
    array,
    start_index,
    end_index,
):
    """
    This function is just a wrapper over np.sum written because it isn't
    apparent to some clinically oriented people that an area under the curve
    will be a sum of all the numbers

    :param array: an array e.g. single lead EMG recording
    :type array: np.array
    :param start_index: which index number the breath starts on
    :type start_index: int
    :param end_index: which index number the breath ends on
    :type end_index: int

    :returns: area; area under the curve
    :rtype: float
    """
    breath = array[start_index:end_index]
    area = np.sum(abs(breath))
    return area


def area_under_curve(
    array,
    start_index,
    end_index,
    end_curve=70,
    smooth_algorithm='none',
):
    """
    This algorithm should be applied to breaths longer than 60 values
    on an index. The mid_savgol assumes a parabolic fit. It is
    reccomended to test a smoothing algorithm first, apply,
    then run the area_under the curve with none for smooth_algortihm.
    If a cutoff of the curve before it hits bottom is desired then a value
    other than zero must be in end_curve variable. This variable
    should be written from 0 to 100 for the perfentage of the max value
    at which to cut off after the peak.
    :param array: an array e.g. single lead EMG recording
    :type array: np.array
    :param start_index: which index number the breath starts on
    :type start_index: int
    :param end_index: which index number the breath ends on
    :type end_index: int
    :param end_curve: percentage of peak value to stop summing at
    :type end_curve: float
    :param smooth_algorithm: algorithm for smoothing
    :type smooth_algorithm: str
<<<<<<< HEAD
    :returns: area; area under the curve
    :rtype: float
    """
    if not (0 <= end_curve <= 100):
        raise ValueError(
            'end_curve must be between 0 and 100, '
            'but {} given'.format(end_curve),
        )
    if smooth_algorithm not in ('none', 'mid_savgol'):
        raise ValueError(
            'Possible values for smooth_algorithm are none and mid_savgol, '
            'but {} given'.format(smooth_algorithm),
        )

    if array[start_index] < array[end_index]:
        logging.warning(
            'You picked an end point above baseline, '
            'as defined by the last value on the whole curve, '
            'caution with end_curve variable!',
        )

    new_array = array[start_index:end_index + 1]
    max_ind = new_array.argmax()
    end_curve = end_curve / 100

    if smooth_algorithm == 'mid_savgol':
        new_array = savgol_filter(
            new_array,
            len(new_array),
            2,
            deriv=0,
            delta=1.0,
            axis=- 1,
            mode='interp',
            cval=0.0,
        )

    tail = new_array[max_ind:] < new_array.max() * end_curve
    nonzero = np.nonzero(tail)[0]
    end = nonzero[0] if len(nonzero) else new_array.shape[0] - 1
    return np.sum(new_array[:(max_ind + end)])


def newer_area_under_curve(
    array,
    start_index,
    end_index,
    end_curve=99,
    smooth_algorithm='none',
):
    """
    This algorithm should be applied to breaths longer than 60 values
    on an index. The mid_savgol assumes a parabolic fit. It is
    reccomended to test a smoothing algorithm first, apply,
    then run the area_under the curve with none for smooth_algortihm.
    If a cutoff of the curve before it hits bottom is desired then a value
    other than zero must be in end_curve variable. This variable
    should be written from 0 to 100 for the perfentage of the max value
    at which to cut off after the peak.
    :param array: an array e.g. single lead EMG recording
    :type array: np.array
    :param start_index: which index number the breath starts on
    :type start_index: int
    :param end_index: which index number the breath ends on
    :type end_index: int
    :param end_curve: percentage of peak value to stop summing at
    :type end_curve: float
    :param smooth_algorithm: algorithm for smoothing
    :type smooth_algorithm: str
=======
>>>>>>> 8468674a
    :returns: area; area under the curve
    :rtype: float
    """
    if not (0 <= end_curve <= 100):
        raise ValueError(
            'end_curve must be between 0 and 100, '
            'but {} given'.format(end_curve),
        )
    if smooth_algorithm not in ('none', 'mid_savgol'):
        raise ValueError(
            'Possible values for smooth_algorithm are none and mid_savgol, '
            'but {} given'.format(smooth_algorithm),
        )

    if array[start_index] < array[end_index]:
        logging.warning(
            'You picked an end point above baseline, '
            'as defined by the last value on the whole curve, '
            'caution with end_curve variable!',
        )

    new_array = array[start_index:end_index + 1]
    max_ind = new_array.argmax()
    end_curve = end_curve / 100

    if smooth_algorithm == 'mid_savgol':
        new_array = savgol_filter(
            new_array,
            len(new_array),
            2,
            deriv=0,
            delta=1.0,
            axis=- 1,
            mode='interp',
            cval=0.0,
        )

    tail = new_array[max_ind:] < new_array.max() * end_curve
    nonzero = np.nonzero(tail)[0]
    end = nonzero[0] if len(nonzero) else new_array.shape[0] - 1
    return np.sum(new_array[:(max_ind + end)])


def find_peak_in_breath(
    array,
    start_index,
    end_index,
    smooth_algorithm='none'
):
    """
    This algorithm locates peaks on a breath. It is assumed
    an array of absolute values for electrophysiological signal
    will be used as the array. Te mid_savgol assumes a parabolic fit.
    It is reccomended to test a smoothing
    algorithm first, apply, then run the find peak algorithm.

    :param array: an array e.g. single lead EMG recording
    :type array: np.array
    :param start_index: which index number the breath starts on
    :type start_index: int
    :param end_index: which index number the breath ends on
    :type end_index: int
    :param smooth_algorithm: algorithm for smoothing (none or 'mid-savgol')
    :type smooth_algorithm: str

    :returns: index of max point, value at max point
    :rtype: tuple
    """
    new_array = array[start_index: (end_index+1)]
    if smooth_algorithm == 'mid_savgol':
        new_array = savgol_filter(
            new_array, int(len(new_array)),
            2,
            deriv=0,
            delta=1.0,
            axis=- 1,
            mode='interp',
            cval=0.0,
        )
        max_ind = (new_array.argmax())
        max_val = new_array[max_ind]
    else:
        max_ind = (new_array.argmax())
        max_val = new_array[max_ind]
    return (max_ind, max_val)


def distance_matrix(array_a, array_b):
    """
    :param array_a: an array of same size as other parameter array
    :type array_a: array or list
    :param array_b: an array of same size as other parameter array
    :type array_b: array or list

    :returns: distances
    :rtype: pd.DataFrame
    """
    if len(array_a) != len(array_b):
        print('Your arrays do not match in legnth, caution!')
    array_a_list = array_a.tolist()
    array_b_list = array_b.tolist()
    distance_earthmover = scipy.stats.wasserstein_distance(array_a, array_b)
    distance_edit_distance = textdistance.levenshtein.similarity(
        array_a_list,
        array_b_list,
    )
    distance_euclidian = scipy.spatial.distance.euclidean(array_a, array_b)
    distance_hamming = scipy.spatial.distance.hamming(array_a, array_b)
    distance_chebyshev = scipy.spatial.distance.cityblock(array_a, array_b)
    distance_cosine = scipy.spatial.distance.cosine(array_a, array_b)
    data_made = {
        'earthmover': distance_earthmover,
        'edit_distance': distance_edit_distance,
        'euclidean': distance_euclidian,
        'hamming': distance_hamming,
        'chebyshev': distance_chebyshev,
        'cosine': distance_cosine,
    }
    distances = pd.DataFrame(data=data_made, index=[0])
    return distances


def helper_lowpass(cutoff, fs, order=5):
    """
    This is a helper function inside the butter_lowpass_filter function.
    """
    return butter(order, cutoff, fs=fs, btype='low', analog=False)


def emg_lowpass_butter(array, cutoff, fs, order=5):
    """
    This is a lowpass filter of butterworth design.

    :param array: 1d signal array usually of emg
    :type array: ~numpy.ndarray
    :param cutoff: frequency above which to filter out
    :type cutoff: int
    :param fs: frequency array sampled at in Hertz
    :type fs: int
    :param order: order of the filter
    :type order: int

    :returns: signal_filtered
    :rtype: ~numpy.ndarray
    """
    b, a = helper_lowpass(cutoff, fs, order=order)
    signal_filtered = lfilter(b, a, array)
    return signal_filtered


def find_peaks_in_ecg_signal(ecg_signal, lower_border_percent=50):
    """
    This function assumes you have isolated an ecg-like signal with
    QRS peaks "higher" (or lower) than ST waves.
    In this case it can be applied to return an array of
    ecg peak locations. NB: This function assumes that the ECG
    signal has already been through a bandpass or low-pass filter
    or has little baseline drift.

    :param ecg_signal: frequency array sampled at in Hertz
    :type ecg_signal: ~numpy.ndarray
    :param low_border_percent: percentage max below which no peaks expected
    :type low_border_percent: int

    :returns: tuple first element peak locations, next a dictionary of info
    :rtype: tuple

    """
    ecg_signal = abs(ecg_signal)
    max_peak = ecg_signal.max() - ecg_signal.min()
    set_ecg_peaks = find_peaks(
        ecg_signal,
        prominence=(max_peak*lower_border_percent/100, max_peak)
    )
    return set_ecg_peaks<|MERGE_RESOLUTION|>--- conflicted
+++ resolved
@@ -1266,7 +1266,6 @@
     :type end_curve: float
     :param smooth_algorithm: algorithm for smoothing
     :type smooth_algorithm: str
-<<<<<<< HEAD
     :returns: area; area under the curve
     :rtype: float
     """
@@ -1308,78 +1307,6 @@
     nonzero = np.nonzero(tail)[0]
     end = nonzero[0] if len(nonzero) else new_array.shape[0] - 1
     return np.sum(new_array[:(max_ind + end)])
-
-
-def newer_area_under_curve(
-    array,
-    start_index,
-    end_index,
-    end_curve=99,
-    smooth_algorithm='none',
-):
-    """
-    This algorithm should be applied to breaths longer than 60 values
-    on an index. The mid_savgol assumes a parabolic fit. It is
-    reccomended to test a smoothing algorithm first, apply,
-    then run the area_under the curve with none for smooth_algortihm.
-    If a cutoff of the curve before it hits bottom is desired then a value
-    other than zero must be in end_curve variable. This variable
-    should be written from 0 to 100 for the perfentage of the max value
-    at which to cut off after the peak.
-    :param array: an array e.g. single lead EMG recording
-    :type array: np.array
-    :param start_index: which index number the breath starts on
-    :type start_index: int
-    :param end_index: which index number the breath ends on
-    :type end_index: int
-    :param end_curve: percentage of peak value to stop summing at
-    :type end_curve: float
-    :param smooth_algorithm: algorithm for smoothing
-    :type smooth_algorithm: str
-=======
->>>>>>> 8468674a
-    :returns: area; area under the curve
-    :rtype: float
-    """
-    if not (0 <= end_curve <= 100):
-        raise ValueError(
-            'end_curve must be between 0 and 100, '
-            'but {} given'.format(end_curve),
-        )
-    if smooth_algorithm not in ('none', 'mid_savgol'):
-        raise ValueError(
-            'Possible values for smooth_algorithm are none and mid_savgol, '
-            'but {} given'.format(smooth_algorithm),
-        )
-
-    if array[start_index] < array[end_index]:
-        logging.warning(
-            'You picked an end point above baseline, '
-            'as defined by the last value on the whole curve, '
-            'caution with end_curve variable!',
-        )
-
-    new_array = array[start_index:end_index + 1]
-    max_ind = new_array.argmax()
-    end_curve = end_curve / 100
-
-    if smooth_algorithm == 'mid_savgol':
-        new_array = savgol_filter(
-            new_array,
-            len(new_array),
-            2,
-            deriv=0,
-            delta=1.0,
-            axis=- 1,
-            mode='interp',
-            cval=0.0,
-        )
-
-    tail = new_array[max_ind:] < new_array.max() * end_curve
-    nonzero = np.nonzero(tail)[0]
-    end = nonzero[0] if len(nonzero) else new_array.shape[0] - 1
-    return np.sum(new_array[:(max_ind + end)])
-
 
 def find_peak_in_breath(
     array,
