"""
Copyright 2022 Netherlands eScience Center and University of Twente
Licensed under the Apache License, version 2.0. See LICENSE for details.

This file contains functions to determine peak and signal quality from
preprocessed EMG arrays.
"""

import numpy as np
from ..postprocessing.features import time_product, area_under_baseline


def snr_pseudo(
        src_signal,
        peaks,
        baseline,
):
    """
    Approximate the signal-to-noise ratio (SNR) of the signal based
    on the peak height relative to the baseline.

    :param signal: Signal to evaluate
    :type signal: ~numpy.ndarray
    :param peaks: list of individual peak indices
    :type gate_peaks: ~list
    :param baseline: Baseline signal to evaluate SNR to.
    :type baseline: ~numpy.ndarray
    :returns: snr_peaks, the SNR per peak
    :rtype: ~numpy.ndarray
    """

    peak_heights = np.zeros((len(peaks),))
    noise_heights = np.zeros((len(peaks),))

    for peak_nr, idx in enumerate(peaks):
        peak_heights[peak_nr] = src_signal[idx]
        start_i = max([0, idx-2048])
        end_i = min([len(src_signal), idx+2048])
        noise_heights[peak_nr] = np.median(baseline[start_i:end_i])

    snr_peaks = np.divide(peak_heights, noise_heights)
    return snr_peaks


def pocc_quality(
    p_vent_signal,
    pocc_peaks,
    pocc_ends,
    ptp_occs,
    dp_up_10_threshold=0.0,
    dp_up_90_threshold=2.0,
    dp_up_90_norm_threshold=0.8,
):
    """
    Evaluation of occlusion pressure (Pocc) quality, in accordance with Warnaar
    et al. (2024). Poccs are labelled invalid if too many negative deflections
    happen in the upslope (first decile < 0), or if the upslope is to steep
    (high absolute or relative 9th decile), indicating occlusion release before
    the patient's inspiriratory effort has ended.
    :param signal: Airway pressure signal
    :type signal: ~numpy.ndarray
    :param pocc_peaks: list of individual peak indices
    :type pocc_peaks: ~list
    :param pocc_ends: list of individual peak end indices
    :type pocc_ends: ~list
    :param dp_up_10_threshold: Minimum first decile of upslope after the
    (negative) occlusion pressure peak
    :type dp_up_10_threshold: ~float
    :param dp_up_90_threshold: Maximum 9th decile of upslope after the
    (negative) occlusion pressure peak
    :type dp_up_90_threshold: ~float
    :param dp_up_90_norm_threshold: Maximum 9th decile of upslope after the
    (negative) occlusion pressure peak
    :type dp_up_90_norm_threshold: ~float
    :returns: valid_poccs, criteria_matrix
    :rtype: list, ~numpy.ndarray
    """
    dp_up_10 = np.zeros((len(pocc_peaks),))
    dp_up_90 = np.zeros((len(pocc_peaks),))
    dp_up_90_norm = np.zeros((len(pocc_peaks),))
    for idx, pocc_peak in enumerate(pocc_peaks):
        end_i = pocc_ends[idx]
        dp = p_vent_signal[pocc_peak+1:end_i]-p_vent_signal[pocc_peak:end_i-1]
        dp_up_10[idx] = np.percentile(dp, 10)
        dp_up_90[idx] = np.percentile(dp, 90)
        dp_up_90_norm[idx] = dp_up_90[idx] / np.sqrt(ptp_occs[idx])

    criteria_matrix = np.array([
        dp_up_10,
        dp_up_90,
        dp_up_90_norm
    ])
    criteria_bool_matrix = np.array([
        dp_up_10 <= dp_up_10_threshold,
        dp_up_90 > dp_up_90_threshold,
        dp_up_90_norm > dp_up_90_norm_threshold
    ])
    valid_poccs = ~np.any(criteria_bool_matrix, axis=0)
    return valid_poccs, criteria_matrix


<<<<<<< HEAD
def interpeak_dist(ECG_peaks, EMG_peaks, threshold=1.1):
    """
    Calculate the median interpeak distances for ECG and EMG and
    check if their ratio is above the given threshold, i.e. if cardiac
    frequency is higher than respiratory frequency (TRUE)

    :param t_emg: Time points array
    :type t_emg: ~list
    :param ECG_peaks: Indices of ECG peaks
    :type ECG_peaks: ~numpy.ndarray
    :param EMG_peaks: Indices of EMG peaks
    :type EMG_peaks: ~numpy.ndarray
    :param threshold: The threshold value to compare against. Default is 1.1
    :type threshold: ~float
    :returns: valid_interpeak
    :rtype: bool
    """

    # Calculate median interpeak distance for ECG
    t_delta_ecg_med = np.median(np.array(ECG_peaks[1:])
                                - np.array(ECG_peaks[:-1]))
    # # Calculate median interpeak distance for EMG
    t_delta_emg_med = np.median(np.array(EMG_peaks[1:])
                                - np.array(EMG_peaks[:-1]))
    # Check if each median interpeak distance is above the threshold
    t_delta_relative = t_delta_emg_med / t_delta_ecg_med

    valid_interpeak = t_delta_relative > threshold

    return valid_interpeak
=======
def percentage_under_baseline(
    signal,
    fs,
    peaks_s,
    starts_s,
    ends_s,
    baseline,
    aub_window_s=None,
    ref_signal=None,
    aub_threshold=40,
):
    """
    Calculate the percentage area under the baseline, in accordance with
    Warnaar et al. (2024).
    :param signal: signal in which the peaks are detected
    :type signal: ~numpy.ndarray
    :param fs: sampling frequency
    :type fs: ~int
    :param peaks_s: list of individual peak indices
    :type peaks_s: ~list
    :param starts_s: list of individual peak start indices
    :type starts_s: ~list
    :param ends_s: list of individual peak end indices
    :type ends_s: ~list
    :param baseline: running baseline of the signal
    :type baseline: ~numpy.ndarray
    :param aub_window_s: number of samples before and after peaks_s to look for
    the nadir
    :type aub_window_s: ~int
    :param ref_signal: signal in which the nadir is searched
    :type ref_signal: ~numpy.ndarray
    :returns: valid_timeproducts, percentages_aub
    :rtype: list, list
    """
    if aub_window_s is None:
        aub_window_s = 5*fs

    if ref_signal is None:
        ref_signal = signal

    time_products = time_product(
        signal,
        fs,
        starts_s,
        ends_s,
        baseline,
    )
    aubs = area_under_baseline(
        signal,
        fs,
        peaks_s,
        starts_s,
        ends_s,
        aub_window_s,
        baseline,
        ref_signal=signal,
    )

    percentages_aub = aubs / (time_products + aubs) * 100
    valid_timeproducts = percentages_aub < aub_threshold

    return valid_timeproducts, percentages_aub
>>>>>>> af6335d9
<|MERGE_RESOLUTION|>--- conflicted
+++ resolved
@@ -99,7 +99,7 @@
     return valid_poccs, criteria_matrix
 
 
-<<<<<<< HEAD
+
 def interpeak_dist(ECG_peaks, EMG_peaks, threshold=1.1):
     """
     Calculate the median interpeak distances for ECG and EMG and
@@ -130,7 +130,8 @@
     valid_interpeak = t_delta_relative > threshold
 
     return valid_interpeak
-=======
+
+
 def percentage_under_baseline(
     signal,
     fs,
@@ -193,4 +194,3 @@
     valid_timeproducts = percentages_aub < aub_threshold
 
     return valid_timeproducts, percentages_aub
->>>>>>> af6335d9
