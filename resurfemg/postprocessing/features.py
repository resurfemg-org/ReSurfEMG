--- conflicted
+++ resolved
@@ -623,12 +623,11 @@
     :type baseline: ~numpy.ndarray
     :returns: time_products
     :rtype: list
-<<<<<<< HEAD
     """
     if baseline is None:
         baseline = np.zeros(signal.shape)
 
-    time_products = np.zeros(starts_s.shape)
+    time_products = np.zeros(np.asarray(starts_s).shape)
     for idx, (start_s, end_s) in enumerate(zip(starts_s, ends_s)):
         y_delta = signal[start_s:end_s+1]-baseline[start_s:end_s+1]
         if (not np.all(np.sign(y_delta[1:]) >= 0)
@@ -637,7 +636,7 @@
                           + " not entirely above or below baseline. The "
                           + "calculated integrals will cancel out.")
 
-        time_products[idx] = np.abs(np.trapz(y_delta, dx=1/fs))
+        time_products[idx] = np.abs(trapezoid(y_delta, dx=1/fs))
 
     return time_products
 
@@ -650,7 +649,7 @@
     ends_s,
     aub_window_s,
     baseline,
-    ref_signal,
+    ref_signal=None,
 ):
     """
     Calculate the time product between the baseline and the nadir of the
@@ -676,66 +675,10 @@
     :returns: aubs
     :rtype: list
     """
-
-    aubs = np.zeros(peaks_s.shape)
-=======
-    """
-    if baseline is None:
-        baseline = np.zeros(signal.shape)
-
-    time_products = np.zeros(np.asarray(starts_s).shape)
-    for idx, (start_s, end_s) in enumerate(zip(starts_s, ends_s)):
-        y_delta = signal[start_s:end_s+1]-baseline[start_s:end_s+1]
-        if (not np.all(np.sign(y_delta[1:]) >= 0)
-                and not np.all(np.sign(y_delta[1:]) <= 0)):
-            warnings.warn("Warning: Curve for peak idx" + str(idx)
-                          + " not entirely above or below baseline. The "
-                          + "calculated integrals will cancel out.")
-
-        time_products[idx] = np.abs(trapezoid(y_delta, dx=1/fs))
-
-    return time_products
-
-
-def area_under_baseline(
-    signal,
-    fs,
-    peaks_s,
-    starts_s,
-    ends_s,
-    aub_window_s,
-    baseline,
-    ref_signal=None,
-):
-    """
-    Calculate the time product between the baseline and the nadir of the
-    reference signal in the aub_window_s for the windows defined by the start_s
-    and end_s sample pairs.
-    :param signal: signal to calculate the time product over
-    :type signal: ~numpy.ndarray
-    :param fs: sampling frequency
-    :type fs: ~int
-    :param peaks_s: list of individual peak indices
-    :type peaks_s: ~list
-    :param starts_s: list of individual peak start indices
-    :type starts_s: ~list
-    :param ends_s: list of individual peak end indices
-    :type ends_s: ~list
-    :param aub_window_s: number of samples before and after peaks_s to look for
-    the nadir
-    :type aub_window_s: ~int
-    :param baseline: running baseline of the signal
-    :type baseline: ~numpy.ndarray
-    :param ref_signal: signal in which the nadir is searched
-    :type ref_signal: ~numpy.ndarray
-    :returns: aubs
-    :rtype: list
-    """
     if ref_signal is None:
         ref_signal = signal
 
     aubs = np.zeros(np.asarray(peaks_s).shape)
->>>>>>> df748f26
     for idx, (start_s, peak_s, end_s) in enumerate(
             zip(starts_s, peaks_s, ends_s)):
         y_delta_curve = signal[start_s:end_s+1]-baseline[start_s:end_s+1]
@@ -756,10 +699,6 @@
             y_ref = max(ref_signal[ref_start_s:ref_end_s])
             y_delta = y_ref - baseline[start_s:end_s+1]
 
-<<<<<<< HEAD
-        aubs[idx] = np.abs(np.trapz(y_delta, dx=1/fs))
-=======
         aubs[idx] = np.abs(trapezoid(y_delta, dx=1/fs))
->>>>>>> df748f26
 
     return aubs