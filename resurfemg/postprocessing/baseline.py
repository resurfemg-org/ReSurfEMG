--- conflicted
+++ resolved
@@ -55,7 +55,6 @@
     ma_window=None,
     perc_window=None,
 ):
-<<<<<<< HEAD
     """
     This function calculates the augmented version of the moving baseline from
     a filtered EMG, using a slope sum.
@@ -77,30 +76,7 @@
     :returns: The slopesum baseline for the filtered EMG data
     :rtype: ~numpy.ndarray
     """
-=======
-    """This function calculates the augmented version of the moving baseline
-        from a filtered EMG, using a slope sum
 
-        :param emg_env: filtered envelope signal of EMG data
-        :type emg_env: ~numpy.ndarray
-        :param window_s: window length in seconds
-        :type window_s: int
-        :param step_s: number of consecutive samples with the same baseline
-        value
-        :type step_s: int
-        :param fs: sample rate from recording
-        :type fs: int
-        :param set_percentile
-        :type set_percentile: float (0-100)
-        :param ma_window: moving average window in samples for average dy/dt
-        :type ma_window: int
-        :param perc_window: number of consecutive samples with the same
-        baseline value
-        :type perc_window: int
-        :returns: The slopesum baseline for the filtered EMG data
-        :rtype: ~numpy.ndarray
-        """
->>>>>>> 5c12c3a0
 
     if ma_window is None:
 
