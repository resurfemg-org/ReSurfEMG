--- conflicted
+++ resolved
@@ -174,10 +174,6 @@
         tests = os.path.join(project_dir, 'tests')
         sys.exit(subprocess.call(
             (env_python, '-m', 'unittest', 'discover', tests, '*test.py')))
-<<<<<<< HEAD
-
-=======
->>>>>>> 78cd6b13
 
 class Pep8(TestCommand):
 
