--- conflicted
+++ resolved
@@ -122,7 +122,6 @@
 
 	- changes in setup.py to accomodate conda package version format
 	- changes to getting started notebook and instructions
-<<<<<<< HEAD
 	- required release now (11 October 2023) for JOSS paper 
 
 ## Release 0.2.0
@@ -136,7 +135,4 @@
 		-   machine_learning
 		-   postprocessing
 		-   preprocessing
-	- Refactor tests accordingly
-=======
-	- required release now (11 October 2023) for JOSS paper 
->>>>>>> e84768f8
+	- Refactor tests accordingly